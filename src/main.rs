--- conflicted
+++ resolved
@@ -38,11 +38,8 @@
   nick: String,
   channel: String,
   tells: Tells,
-<<<<<<< HEAD
-  quotes_file: PathBuf
-=======
-  last_instant: Instant
->>>>>>> bca9fb72
+  quotes_file: PathBuf,
+  last_instant: Instant,
 }
 
 impl IRCClient {
@@ -54,13 +51,9 @@
       line_buf: String::with_capacity(1024),
       nick: nick.to_owned(),
       channel: channel.to_owned(),
-<<<<<<< HEAD
       tells: read_tells(tells_file),
-      quotes_file: Path::new(quotes_file).to_owned()
-=======
-      tells: read_tells("tells.json"),
-      last_instant: Instant::now()
->>>>>>> bca9fb72
+      quotes_file: Path::new(quotes_file).to_owned(),
+      last_instant: Instant::now(),
     }
   }
 
@@ -72,11 +65,8 @@
         nick: self.nick.clone(),
         channel: self.channel.clone(),
         tells: self.tells.clone(),
-<<<<<<< HEAD
-        quotes_file: self.quotes_file.clone()
-=======
-        last_instant: self.last_instant
->>>>>>> bca9fb72
+        quotes_file: self.quotes_file.clone(),
+        last_instant: self.last_instant,
       }
     }).ok()
   }
